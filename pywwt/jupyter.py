# This file contains the definition of the Python part of the WWT Jupyter
# widget. Note that we don't tag each trait from BaseWWTWidget as sync=True
# because we instead use JSON messages to transmit any changes between the
# Python and Javascript parts so that we can re-use this for the Qt client.

import ipywidgets as widgets
import numpy as np
from traitlets import Unicode, default, link, directional_link

from ipyevents import Event as DOMListener
from ipykernel.comm import Comm

from .core import BaseWWTWidget, DataPublishingNotAvailableError
from .layers import ImageLayer
from .logger import logger
from .jupyter_relay import get_relay_hub

__all__ = ["WWTJupyterWidget", "WWTLabApplication", "connect_to_app"]

<<<<<<< HEAD
_npm_version = '^1.3.1'  # cranko internal-req npm:pywwt
=======
_npm_version = "0.0.0-dev.0"  # cranko internal-req npm:pywwt
>>>>>>> 4c20d8ee
VIEW_MODULE_VERSION = _npm_version
MODEL_MODULE_VERSION = _npm_version

R2D = 180 / np.pi
R2H = 12 / np.pi

dom_listener = DOMListener()


@widgets.register
class WWTJupyterWidget(widgets.DOMWidget, BaseWWTWidget):
    """
    An AAS WorldWide Telescope Jupyter widget.

    Parameters
    ----------

    hide_all_chrome : optional `bool`
        Configures the WWT frontend to hide all user-interface "chrome".

    """

    _view_name = Unicode("WWTView").tag(sync=True)
    _model_name = Unicode("WWTModel").tag(sync=True)
    _view_module = Unicode("pywwt").tag(sync=True)
    _model_module = Unicode("pywwt").tag(sync=True)
    _view_module_version = Unicode(VIEW_MODULE_VERSION).tag(sync=True)
    _model_module_version = Unicode(MODEL_MODULE_VERSION).tag(sync=True)

    _appUrl = Unicode("").tag(sync=True)

    def __init__(self, hide_all_chrome=False):
        # Set up to serve the bundled app. In the future we might want to make
        # it possible to use the WWT-hosted app instead of the bundled version.
        #
        # The JS frontend will automagically prepend the Jupyter base URL if
        # needed and turn this into an absolute URL.

        _maybe_perpetrate_mega_kernel_hack()

        hub = get_relay_hub()
        self._appUrl = hub.get_static_files_url() + "research/"

        widgets.DOMWidget.__init__(self)
        dom_listener.source = self
        dom_listener.prevent_default_action = True
        dom_listener.watched_events = ["wheel"]

        self._controls = None

        self.on_msg(self._on_ipywidgets_message)

        BaseWWTWidget.__init__(self, hide_all_chrome=hide_all_chrome)

    def _on_ipywidgets_message(self, widget, content, buffers):
        """
        Called when we receive a "custom" ipywidgets message.

        NOTE: because this code is run asynchronously in Jupyter's comms
        architecture, exceptions and printouts don't get reported to the user --
        they just disappear. I don't know if there's a "right" way to address
        that.
        """

        # Special message from the ipywidgets bridge to indicate
        # when the first widget view is ready to accept messages.
        if content.get("type") == "wwt_jupyter_widget_status":
            self._on_app_status_change(alive=content["alive"])

        self._on_app_message_received(content)

    def _actually_send_msg(self, payload):
        """
        Send a message to the app. In ipywidgets this is easy.
        """
        self.send(payload)

    @default("layout")
    def _default_layout(self):
        return widgets.Layout(height="400px", align_self="stretch")

    def _serve_file(self, filename, extension=""):
        return get_relay_hub().serve_file(filename, extension=extension)

    def _create_image_layer(self, **kwargs):
        """Returns a specialized subclass of ImageLayer that has some extra hooks for
        creating UI control points.

        """
        return JupyterImageLayer(parent=self, **kwargs)

    @property
    def layer_controls(self):
        if self._controls is None:
            opacity_slider = widgets.FloatSlider(
                value=self.foreground_opacity, min=0, max=1, readout=False
            )
            foreground_menu = widgets.Dropdown(
                options=self.available_layers, value=self.foreground
            )
            background_menu = widgets.Dropdown(
                options=self.available_layers, value=self.background
            )
            link((opacity_slider, "value"), (self, "foreground_opacity"))
            link((foreground_menu, "value"), (self, "foreground"))
            link((background_menu, "value"), (self, "background"))
            self._controls = widgets.HBox(
                [background_menu, opacity_slider, foreground_menu]
            )
        return self._controls


class JupyterImageLayer(ImageLayer):
    def __init__(self, **kwargs):
        self._controls = None
        super(JupyterImageLayer, self).__init__(**kwargs)

    @property
    def controls(self):
        from .layers import VALID_STRETCHES, UI_COLORMAPS

        if self._controls is not None:
            return self._controls

        opacity = widgets.FloatSlider(
            description="Opacity:",
            value=self.opacity,
            min=0,
            max=1,
            readout=False,
            step=0.01,
            layout={"width": "200px"},
        )
        link((self, "opacity"), (opacity, "value"))

        stretch = widgets.Dropdown(
            description="Stretch:",
            options=VALID_STRETCHES,
            value=self.stretch,
            layout={"width": "200px"},
        )
        link((self, "stretch"), (stretch, "value"))

        # NB, this will crash if `self.cmap` is not one of our allowed values
        reverse_ui_colormaps = dict((kv[1], kv[0]) for kv in UI_COLORMAPS.items())
        colormap = widgets.Dropdown(
            description="Colormap:",
            options=UI_COLORMAPS.keys(),
            value=reverse_ui_colormaps[self.cmap.name],
            layout={"width": "200px"},
        )
        directional_link((colormap, "label"), (self, "cmap"), lambda x: UI_COLORMAPS[x])
        directional_link(
            (self, "cmap"), (colormap, "label"), lambda x: reverse_ui_colormaps[x.name]
        )

        vrange = widgets.FloatRangeSlider(
            description="Fine min/max:",
            value=[self.vmin, self.vmax],
            min=self._data_min,
            max=self._data_max,
            readout=True,
            layout={"width": "600px"},
            step=(self.vmax - self.vmin) / 100,
            format=".3g",
        )

        # Linkage must be manual since vrange uses a pair of values whereas we
        # have two separate traitlets.
        vrange.observe(self._vrange_slider_updated, names=["value"])

        def update_vrange(change):
            # Note: when this function is called, these values are indeed updated.
            vrange.value = (self.vmin, self.vmax)

        self.observe(update_vrange, names=["vmin", "vmax"])

        def update_step(change):
            vrange.step = (vrange.max - vrange.min) / 100

        vrange.observe(update_step, names=["min", "max"])

        coarse_min = widgets.FloatText(
            description="Coarse min:", value=self._data_min, layout={"width": "300px"}
        )
        link((coarse_min, "value"), (vrange, "min"))

        coarse_max = widgets.FloatText(
            description="Coarse max:", value=self._data_max, layout={"width": "300px"}
        )
        link((coarse_max, "value"), (vrange, "max"))

        self._controls = widgets.VBox(
            [
                widgets.HBox([colormap, stretch, opacity]),
                widgets.HBox([coarse_min, coarse_max]),
                vrange,
            ]
        )
        return self._controls

    def _vrange_slider_updated(self, change):
        self.vmin, self.vmax = change["new"]


class WWTLabApplication(BaseWWTWidget):
    """
    A handle the WWT JupyterLab application.

    While other parts of pywwt create "widgets", bound to variables running
    inside Python notebooks, this class represents a connection to the
    standalone "application", which exists in JupyterLab independently of any
    one specific notebook. The Python API is the same, it's just that the JSON
    messages we send are routed to the separate application rather than our own
    iframe.
    """

    _comm = None
    _controls = None
    _relayAvailable = False

    def __init__(self):
        _maybe_perpetrate_mega_kernel_hack()

        self._comm = Comm(target_name="@wwtelescope/jupyterlab:research", data={})
        self._comm.on_msg(self._on_comm_message_received)
        self._comm.open()

        super(WWTLabApplication, self).__init__()

    def _on_comm_message_received(self, msg):
        """
        Called when we receive a comms message.

        NOTE: because this code is run asynchronously in Jupyter's comms
        architecture, exceptions and printouts don't get reported to the user --
        they just disappear. I don't know if there's a "right" way to address
        that.
        """
        payload = msg["content"]["data"]
        ptype = payload.get("type")

        # Special message from the hub indicating app liveness status
        if ptype == "wwt_jupyter_viewer_status":
            self._on_app_status_change(alive=payload["alive"])
            # don't return -- maybe someone downstream can use this, and message
            # processing needs to handle all sorts of unexpected messages anyway
        elif ptype == "wwt_jupyter_startup_info":
            self._relayAvailable = payload.get("dataRelayConfirmedAvailable", False)
            return

        self._on_app_message_received(payload)

    def _actually_send_msg(self, payload):
        self._comm.send(payload)

    def _serve_file(self, filename, extension=""):
        if not self._relayAvailable:
            raise DataPublishingNotAvailableError(
                "Unable to complete this operation because it relies on "
                "data relay services that are not available. Ensure that "
                "your Jupyter server has the `wwt_kernel_data_relay` package "
                "installed."
            )
        return get_relay_hub().serve_file(filename, extension=extension)

    def _serve_tree(self, path):
        if not self._relayAvailable:
            raise DataPublishingNotAvailableError(
                "Unable to complete this operation because it relies on "
                "data relay services that are not available. Ensure that "
                "your Jupyter server has the `wwt_kernel_data_relay` package "
                "installed."
            )
        return get_relay_hub().serve_tree(path)

    def _create_image_layer(self, **kwargs):
        """Returns a specialized subclass of ImageLayer that has some extra hooks for
        creating UI control points.

        """
        return JupyterImageLayer(parent=self, **kwargs)

    @property
    def layer_controls(self):
        if self._controls is None:
            opacity_slider = widgets.FloatSlider(
                value=self.foreground_opacity, min=0, max=1, readout=False
            )
            foreground_menu = widgets.Dropdown(
                options=self.available_layers, value=self.foreground
            )
            background_menu = widgets.Dropdown(
                options=self.available_layers, value=self.background
            )
            link((opacity_slider, "value"), (self, "foreground_opacity"))
            link((foreground_menu, "value"), (self, "foreground"))
            link((background_menu, "value"), (self, "background"))
            self._controls = widgets.HBox(
                [background_menu, opacity_slider, foreground_menu]
            )
        return self._controls


def connect_to_app():
    """
    Connect to a WWT application running inside a JupyterLab computational
    environment. This is your preferred gateway to using WWT in JupyterLab.

    For the time being, you must have opened the AAS WorldWide Telescope app
    inside JupyterLab. You can do this by clicking the large WWT icon in the
    JupyterLab launcher, or by invoking the "AAS WorldWide Telescope" command.
    You can open the JupyterLab command palette by typing
    Control/Command-Shift-C.

    The traditional way to use WWT in a JupyterLab notebook is with the
    following commands in their own cell::

        from pywwt.jupyter import connect_to_app
        wwt = await connect_to_app().becomes_ready()

    Once you have this *wwt* variable, you can control WWT using all of the
    commands defined on the :class:`~pywwt.jupyter.WWTLabApplication` class.

    Returns
    -------
    app : :class:`~pywwt.jupyter.WWTLabApplication`
        A connection to the WWT application running in JupyterLab.

    """
    # This function just exists because it seems nicer from a UX standpoint to
    # have the user call a function with this name, than to create a "connection
    # object".
    return WWTLabApplication()


def _maybe_perpetrate_mega_kernel_hack():
    """
    OK. So.

    The Python code running in this process is communicating with the WWT
    JavaScript frontend, which is running in another process that is possibly on
    the other side of the internet. Various WWT operations such as loading
    imagery need that frontend to perform web requests and the like. So much of
    what we want to do is just inherently asynchronous.

    Which is OK! We require sufficiently new Python that we can rely on
    async/await being available, and the Jupyter infrastructure is extremely
    async-friendly.

    Except that we have a problem. When our process is running inside Jupyter,
    all code executions are inherently triggered by "shell messages" telling the
    kernel to run some code. Shell messages are also used for Jupyter's "comms"
    infrastructure, which is how kernels get updates from the WWT frontend(s)
    about things that are going on. The problem is that the Python Jupyter
    kernels only process shell messages *sequentially*: while message evaluation
    can be asynchronous, they can't be evaluated simultaneously. So if we've got
    asynchronous user code that's attempting to do stuff with pywwt, we can't
    receive any updates from WWT while that code is running. This fundamentally
    breaks our ability to allow users to write code that interacts with WWT
    asynchronously.

    Our mega-hack solution is to allow some shell messages to be marked for
    "expedited" processing. We hack the kernel so that such messages can be
    processed even while another shell message -- such as an execution request
    -- is being dealt with. This breaks the logjam.

    Expedited messages have the following structure:

    {
        'content': {
            '_pywwtExpedite': true
        }
    }

    This allows ipywidgets custom messages to be marked for expedited
    processing, which we need for our ipywidget support.

    To amp up the debugging spew so that you can see what's going on inside
    the kernel (which is captured in the Jupyter Server output), run:

    ```
    import ipykernel.kernelbase
    ipykernel.kernelbase.Kernel.instance().log.setLevel('DEBUG')
    ```

    Please forgive me.
    """

    try:
        _maybe_perpetrate_mega_kernel_hack_inner()
    except Exception:
        logger.exception("failed to set up Jupyter kernel async hack")


def _maybe_perpetrate_mega_kernel_hack_inner():
    import asyncio
    import inspect
    import ipykernel.kernelbase

    kernel = ipykernel.kernelbase.Kernel.instance()
    orig_schedule_dispatch = kernel.schedule_dispatch

    if getattr(kernel, "_pywwt_mega_hack_installed", False):
        return

    # If asyncio doesn't think that there's a running event loop, we don't seem
    # to be running as a client of a full-on Jupyter server. In which case, play
    # it safe and don't do anything.

    try:
        asyncio.get_running_loop()
    except RuntimeError:
        return

    # OK, it looks like we should try to do this ...

    async def dispatch_one_expedited_shell_message(idents, msg):
        """
        A bastardized version of `kernel.dispatch_shell`. Our arguments will be
        the result of `kernel.session.feed_identities`.

        Expedited shell messages have to be processed as straightforwardly as
        possible since their processing can happen while other shell message
        processing is happening. The kernel code is *not* build to handle the
        recursive-y, race-y things that can happen in this situation. So we
        avoid all function calls that we can possible get away with skipping.
        No set_parent, no should_handle, etc.
        """

        try:
            msg = kernel.session.deserialize(msg, content=True, copy=False)
        except Exception:
            kernel.log.error("Invalid Expedited Message (pywwt)", exc_info=True)
            return

        msg_type = msg["header"]["msg_type"]
        handler = kernel.shell_handlers.get(msg_type, None)

        if handler is None:
            kernel.log.warning("Unknown expedited message type (pywwt): %r", msg_type)
        else:
            kernel.log.debug("expedited (pywwt) %s: %s", msg_type, msg)

            try:
                result = handler(kernel.shell_stream, idents, msg)
                if inspect.isawaitable(result):
                    kernel.log.error(
                        "Expedited message (pywwt) produce an awaitable result"
                    )
            except Exception:
                kernel.log.error(
                    "Exception in expedited message handler (pywwt):", exc_info=True
                )

    def pywwt_schedule_shell_dispatch_with_expedite(*args):
        """
        A replacement of `kernel.schedule_dispatch` for shell messages.

        This peeks inside the message and triggers expedited processing if
        called for. If there are any issues, we fall back to regular processing.

        """
        expedited_it = False

        try:
            (msg,) = args
            idents, msg = kernel.session.feed_identities(msg, copy=False)
            # We can't deserialize() here: each message can only be deserialized once
            # due to the replay prevention framework.
            peek_content = kernel.session.unpack(msg[4].bytes)
            expedite_flag = (
                peek_content.get("data", {}).get("content", {}).get("_pywwtExpedite")
            )

            if expedite_flag:
                kernel.io_loop.add_callback(
                    dispatch_one_expedited_shell_message, idents, msg
                )
                expedited_it = True
        finally:
            if not expedited_it:
                orig_schedule_dispatch(kernel.dispatch_shell, *args)

    kernel.shell_stream.on_recv(pywwt_schedule_shell_dispatch_with_expedite, copy=False)
    kernel._pywwt_mega_hack_installed = True
    logger.debug("installed Jupyter kernel message expedite hack")<|MERGE_RESOLUTION|>--- conflicted
+++ resolved
@@ -17,11 +17,7 @@
 
 __all__ = ["WWTJupyterWidget", "WWTLabApplication", "connect_to_app"]
 
-<<<<<<< HEAD
-_npm_version = '^1.3.1'  # cranko internal-req npm:pywwt
-=======
-_npm_version = "0.0.0-dev.0"  # cranko internal-req npm:pywwt
->>>>>>> 4c20d8ee
+_npm_version = "^1.3.2"  # cranko internal-req npm:pywwt
 VIEW_MODULE_VERSION = _npm_version
 MODEL_MODULE_VERSION = _npm_version
 
