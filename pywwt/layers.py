--- conflicted
+++ resolved
@@ -286,23 +286,14 @@
     A layer where the data is stored in an :class:`~astropy.table.Table`
     """
 
-<<<<<<< HEAD
-    lon_att = Unicode(help='The column to use for the longitude '
-                      '(`str`)').tag(wwt='lngColumn')
-    lon_unit = Any(help='The units to use for longitude '
-                   '(:class:`~astropy.units.Unit`)').tag(wwt='raUnits')
-    lat_att = Unicode(help='The column to use for the latitude '
-                      '(`str`)').tag(wwt='latColumn')
-=======
     coord_type = Unicode('spherical', help='Whether to give the coordinates '
                          'in spherical or rectangular coordinates').tag(wwt='coordinatesType')
 
     # Attributes for spherical coordinates
 
-    lon_att = Unicode(help='The column to use for the longitude').tag(wwt='lngColumn')
-    lon_unit = Any(help='The units to use for longitude').tag(wwt='raUnits')
-    lat_att = Unicode(help='The column to use for the latitude').tag(wwt='latColumn')
->>>>>>> 74895131
+    lon_att = Unicode(help='The column to use for the longitude (`str`)').tag(wwt='lngColumn')
+    lon_unit = Any(help='The units to use for longitude (:class:`~astropy.units.Unit`)').tag(wwt='raUnits')
+    lat_att = Unicode(help='The column to use for the latitude (`str`)').tag(wwt='latColumn')
 
     alt_att = Unicode(help='The column to use for the altitude '
                       '(`str`)').tag(wwt='altColumn')
@@ -310,17 +301,12 @@
                    '(:class:`~astropy.units.Unit`)').tag(wwt='altUnit')
     alt_type = Unicode(help='The type of altitude (`str`)').tag(wwt='altType')
 
-<<<<<<< HEAD
-    size_scale = Float(10, help='The factor by which to scale the size '
-                       'of the points (`float`)').tag(wwt='scaleFactor')
-=======
     # Attributes for cartesian coordinates
 
-    x_att = Unicode(help='The column to use for the x coordinate').tag(wwt='xAxisColumn')
-    y_att = Unicode(help='The column to use for the y coordinate').tag(wwt='yAxisColumn')
-    z_att = Unicode(help='The column to use for the z coordinate').tag(wwt='zAxisColumn')
-    xyz_unit = Any(help='The units to use for the x/y/z positions').tag(wwt='cartesianScale')
->>>>>>> 74895131
+    x_att = Unicode(help='The column to use for the x coordinate (`str`)').tag(wwt='xAxisColumn')
+    y_att = Unicode(help='The column to use for the y coordinate (`str`)').tag(wwt='yAxisColumn')
+    z_att = Unicode(help='The column to use for the z coordinate (`str`)').tag(wwt='zAxisColumn')
+    xyz_unit = Any(help='The units to use for the x/y/z positions (:class:`~astropy.units.Unit`)').tag(wwt='cartesianScale')
 
     # NOTE: we deliberately don't link size_att to sizeColumn because we need
     # to compute the sizes ourselves based on the min/max and then use the
@@ -335,7 +321,6 @@
                       '(`float`)', allow_none=True).tag(wwt=None)
 
     # NOTE: we deliberately don't link cmap_att to colorMapColumn because we
-<<<<<<< HEAD
     # need to compute the colors ourselves based on the min/max and then use
     # the resulting column.
     cmap_att = Unicode(help='The column to use for the colormap '
@@ -349,6 +334,9 @@
     cmap = Any(cm.viridis, help='The Matplotlib colormap '
                '(:class:`matplotlib.colors.ListedColormap`)').tag(wwt=None)
 
+    # Visual attributes
+
+    size_scale = Float(10, help='The factor by which to scale the size of the points (`float`)').tag(wwt='scaleFactor')
     color = Color('white', help='The color of the markers '
                   '(`str` or `tuple`)').tag(wwt='color')
     opacity = Float(1, help='The opacity of the markers '
@@ -375,27 +363,6 @@
                                  'if never) '
                                  '(:class:`~astropy.units.Quantity`)'
                                  ).tag(wwt='decay')
-=======
-    # need to compute the colors ourselves based on the min/max and then use the
-    # resulting column.
-    cmap_att = Unicode(help='The column to use for the colormap')
-    cmap_vmin = Float(None, allow_none=True)
-    cmap_vmax = Float(None, allow_none=True)
-    cmap = Any(cm.viridis, help='The Matplotlib colormap')
-
-    # Visual attributes
-
-    size_scale = Float(10, help='The factor by which to scale the size of the points').tag(wwt='scaleFactor')
-    color = Color('white', help='The color of the markers').tag(wwt='color')
-    opacity = Float(1, help='The opacity of the markers').tag(wwt='opacity')
-
-    marker_type = Unicode('gaussian', help='The type of marker').tag(wwt='plotType')
-    marker_scale = Unicode('screen', help='Whether the scale is defined in '
-                           'world or pixel coordinates').tag(wwt='markerScale')
-
-    far_side_visible = Bool(False, help='Whether markers on the far side are '
-                            'visible').tag(wwt='showFarSide')
->>>>>>> 74895131
 
     def __init__(self, parent=None, table=None, frame=None, **kwargs):
 
@@ -832,13 +799,10 @@
                 value = VALID_ALT_UNITS[self._check_alt_unit({'value': value})]
             elif changed['name'] == 'lon_unit':
                 value = VALID_LON_UNITS[self._check_lon_unit({'value': value})]
-<<<<<<< HEAD
+            elif changed['name'] == 'xyz_unit':
+                value = VALID_ALT_UNITS[self._check_xyz_unit({'value': value})]
             elif changed['name'] == 'time_decay':
                 value = value.to(u.day).value
-=======
-            elif changed['name'] == 'xyz_unit':
-                value = VALID_ALT_UNITS[self._check_xyz_unit({'value': value})]
->>>>>>> 74895131
             self.parent._send_msg(event='table_layer_set',
                                   id=self.id,
                                   setting=wwt_name,
