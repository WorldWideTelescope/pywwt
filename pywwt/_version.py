<<<<<<< HEAD
version_info = (0, 15, 2, 'final', 0)  # cranko project-version tuple
=======
version_info = (0, 0, 0, "dev", 0)  # cranko project-version tuple
>>>>>>> 140d3974

_specifier_ = {
    "alpha": ".a",
    "beta": ".b",
    "candidate": ".rc",
    "final": "",
    "dev": ".dev",
}

__version__ = "%s.%s.%s%s" % (
    version_info[0],
    version_info[1],
    version_info[2],
    ""
    if version_info[3] == "final"
    else _specifier_[version_info[3]] + str(version_info[4]),
)

# The strings are auto-updated by Cranko during formal releases:
version_doi = "xx.xxxx/dev-build.pypa:pywwt.version"
concept_doi = "xx.xxxx/dev-build.pypa:pywwt.concept"<|MERGE_RESOLUTION|>--- conflicted
+++ resolved
@@ -1,8 +1,4 @@
-<<<<<<< HEAD
-version_info = (0, 15, 2, 'final', 0)  # cranko project-version tuple
-=======
-version_info = (0, 0, 0, "dev", 0)  # cranko project-version tuple
->>>>>>> 140d3974
+version_info = (0, 16, 0, 'final', 0)  # cranko project-version tuple
 
 _specifier_ = {
     "alpha": ".a",
@@ -22,5 +18,5 @@
 )
 
 # The strings are auto-updated by Cranko during formal releases:
-version_doi = "xx.xxxx/dev-build.pypa:pywwt.version"
-concept_doi = "xx.xxxx/dev-build.pypa:pywwt.concept"+version_doi = "10.5281/zenodo.7164148"
+concept_doi = "10.5281/zenodo.7164147"