<<<<<<< HEAD
=======
# rc: micro bump

- Make pywwt compatible with Qt6 (#346, @astrofrog)


>>>>>>> 04e7330b
# pypa:pywwt 0.18.0 (2023-02-02)

- Update the FITS viewing code to use a temporary directory as a fallback if
  it's not possible to write to the directory containing the FITS input(s)
  (#344, @Carifio24).
- Update pywwt's serialization of table size attributes to match the current
  implementation (#345, @Carifio24). They weren't being properly saved and
  loaded before.


# pypa:pywwt 0.17.0 (2022-12-01)

- Require version 0.12 of the research app, to get the latest improvements
  including the Vue 3 update (#342, @pkgw).

The DOI of this release is [10.5281/zenodo.7388030][vdoi].

[vdoi]: https://doi.org/10.5281/zenodo.7388030


# pypa:pywwt 0.16.2 (2022-10-26)

- Update a construct in `setupbase.py` to fix installation with Python 3.11
  (#340, @dhomeier).
- Update the export of interactive figure data to work with named
  colormaps (#339, @Carifio24).

The DOI of this release is [10.5281/zenodo.7255701][vdoi].

[vdoi]: https://doi.org/10.5281/zenodo.7255701


# pypa:pywwt 0.16.1 (2022-10-12)

- Fix loading of HDULists as image layers (#337, @pkgw)

The DOI of this release is [10.5281/zenodo.7187355][vdoi].

[vdoi]: https://doi.org/10.5281/zenodo.7187355


# pypa:pywwt 0.16.0 (2022-10-08)

This release improves the support for viewing arbitrarily-sized FITS files in
pywwt, taking advantage of the new support in the [Toasty] library for all-sky
datasets! Version 0.18 of Toasty, or newer, is now required.

[Toasty]: https://toasty.readthedocs.io/

Another cool new change is that pywwt releases are now automatically deposited
with [Zenodo] and assigned DOIs in the process. This makes it possible to cite
the pywwt software, indicating exactly which version you were using, in
scholarly contexts!

[Zenodo]: https://zenodo.org/

- Handle all-sky FITS files with TOAST rather than hipsgen, using the
  newest Toasty features (#335, @imbasimba).
- Allow toggling whether or not a table layer is selectable (#334, @Carifio24).
- Allow the `time_decay` attribute of layers to be serialized (#332, @Carifio24).
- Make it possible to customize the app URL used by the Jupter widget (#331,
  @pkgw).
- Implement automated Zenodo deposit with DOI registration (@pkgw)

The DOI of this release is [10.5281/zenodo.7164148][vdoi].

[vdoi]: https://doi.org/10.5281/zenodo.7164148


# pypa:pywwt 0.15.2 (2022-01-19)

- Update the bundled version of the research app to 0.9.2, to ensure we have
  support for naming imageset layers (#326, @pkgw)


# pypa:pywwt 0.15.1 (2022-01-17)

- Fix installation on Python 3.10 (#325, @pkgw)
- Fix a small logic error with imageset naming that prevented some imagesets
  from loading in the app (#325, @pkgw)


# pypa:pywwt 0.15.0 (2022-01-14)

This release adds support for viewing arbitrarily-sized FITS files in pywwt,
with automatic tiling provided by the [Toasty] library!

[Toasty]: https://toasty.readthedocs.io/

- Extend the existing FITS viewing support to automatically tile FITS images if
  needed, using either Toasty or CDS' hipsgen depending on the angular size of
  the image (#316, @imbasimba). While the Python interfaces don't look any
  different, there is now a lot more machinery under the hood so that pywwt can
  perform well whether your FITS file is a megabyte or a gigabyte in size.
- Use the new [WWT Kernel Data Relay][kdr] (KDR) for serving up kernel-side data
  in Jupyter (#316, @pkgw, @imbasimba). You will now need to install the Python
  package `wwt_kernel_data_relay` as a Jupyter Server extension for FITS viewing
  to work in pywwt. This extension is necessary for pywwt to be able to send
  FITS data to the WWT web app on-demand, as you navigate an image. The KDR
  extension should be useful for other similar visualization tools as well.
- Lots of other under-the-hood work to get asynchronous tiling and data service
  working smoothly.
- Automatically use better default names and data cuts when viewing FITS files
  (#323, @imbasimba).
- Substantially clean up and (hopefully) improve the documentation (#318, #324,
  @pkgw). This includes a new documentation theme based on the Astropy docs.

[kdr]: https://github.com/WorldWideTelescope/wwt_kernel_data_relay/#readme


# pypa:pywwt 0.14.0 (2021-11-01)

- When pywwt is installed as a Jupyter server extension, have it provide its
  static resource files, most notably the bundled copy of the research app, from
  the additional URL path `$jupyterBaseUrl/wwtstatic/...`. Coupled with the
  recent releases of the WWT JupyterLab extension to make the app URL
  configurable, this should give us a future-proof way to make the WWT
  JupyterLab experience fully functional even in Jupyter(Lab) installations that
  reject all cross-origin data requests (#315, @pkgw).


# pypa:pywwt 0.13.1 (2021-10-14)

- Update the Jupyter(Lab) frontend code to fix a dumb bug that broke the widget
  when the "baseUrl" was non-trivial (#314, @pkgw).


# pypa:pywwt 0.13.0 (2021-09-24)

This is an important release, updating all variations of the pywwt UI — the Qt
widget, the ipywidgets widget, and the JupyterLab integration — to use the WWT
“research app”, instead of the old hand-coded HTML/JS wrapper that was specific
to pywwt. This enables us to take advantage of the app's much more sophisticated
UI and robust development framework, and to provide a homogeneous user interface
across these different variations. (#301, #302, @pkgw)

- This release bundles version 0.7.1 of the research app, which includes support
  for many new features, including catalog HiPS datasets, tiled FITS rendering,
  and more.
- Building in the capabilities of this new framework, the WWT widget has gained
  `most_recent_source` and `selected_sources` properties that allow code to
  interact with user selections of sources in the UI. Python code can be
  notified of selection actions by using the `set_selection_change_callback()`
  method. (#311, @Carifio24)
- Also building on the new framework, the WWT widget now knows about HiPS
  progressive catalogs (#308, @imbasimba, @pkgw). You can query available
  catalogs (via the `available_hips_catalog_names`) property, add them to the UI
  programmatically with `wwt.layers.add_hips_catalog_layer`, and obtain the data
  currently visible in the WWT view with the `layer.refresh()` method.
- To support the above, pywwt has started adding asynchronous processing support
  (#308, @pkgw). When pywwt is used inside a Jupyter kernel, the internals of
  the kernel message queue processing are modified to allow "expedited" message
  handling, which is needed to properly support certain pywwt interactive
  functionalities. This hack is relatively self-contained so hopefully it won't
  be too fragile, but time will have to tell.
- The `wwt.load_image_collection()` method now has a `recursive` for nested WTML
  files (#308, @imbasimba).
- The WWT widget constructors have a new `hide_all_chrome` option that hides all
  of the research app’s “chrome” (UI features), to enable a user experience that
  looks similar to the old pre-app style. This mode is the default in the Qt
  widget, so as to preserve the UX of the Glue app.
- Fix pywwt to be able to parse ImageSet XML data even when the `ThumbnailUrl`
  attribute is missing (#312, @Carifio24).
- Fixes for Astropy 4.3 (#310, @pkgw).
- The type of the `wwt.solar_system.scale` setting was corrected.
- The Jupyter server was failing to serve files with unguessable content-types;
  this is now fixed.
- Yet more improvements to the CI, test suite, and API documentation.

Tutorial and how-to documentation for all of this new functionality hasn't been
prepared ... yet.


# pypa:pywwt 0.12.0 (2021-06-14)

- A variety of internal cleanups relating to the HTML and JS files that are
  bundled with pywwt. These shouldn't affect anything user-visible, yet,
  but we want to publish the cleaned-up code to validate that everything is
  still working correctly.
- Some improvements to the documentation and test suite.


# pypa:pywwt 0.11.3 (2021-06-09)

- Another attempt to get ReadTheDocs to update the "stable" version of the
  documentation. We need to automate updating of the `stable` Git branch.


# pypa:pywwt 0.11.2 (2021-06-09)

- Tidy up and modernize the installation instructions. Our ReadTheDocs defaults
  to the "stable" version of the docs, so we need to make a release to get them
  to show up for most folks.


# pypa:pywwt 0.11.1 (2021-06-03)

- Add compatibility with the change in how the engine handles the
  transparentBlack setting for FITS datasets. The code is written to maintain
  compatibility with older versions of the engine as well (@imbasimba).
- Update some test-suite images to account for the changes in the new
  WebGL-based fits rendering (@pkgw).
- Temporarily disable checking of outgoing links in the docs, since
  Matplotlib currently has a problem that causes the check to fail (@pkgw).


# pypa:pywwt 0.11.0 (2021-02-09)

- First-draft support for the JupyterLab application. Rather then providing the
  WWT view as a widget tied to a specific notebook cell, the application
  provides it as a freestanding window that can exist separately from any one
  notebook or cell. This app is developed independently as a Vue app, so it's a
  lot easier to add native UI to it, as compared to the HTML widget that we have
  to provide in our plugin here.


# pypa:pywwt 0.10.4 (2021-01-27)

- Fix the sizing of circle annotations upon creation
- Include the latest bundled version of the JavaScript frontend, which should
  hopefully fix the widget in JupyterLab 3.x.


# pypa:pywwt 0.10.3 (2021-01-25)

- Attempt to fix the Qt widget on macOS computers. It appears that a recent
  update to our HTML introduced some JavaScript syntax that the Qt framework
  doesn't allow.


# pypa:pywwt 0.10.2 (2021-01-08)

- Fix URL identification for JupyterLab 3
- CI fixes


# pypa:pywwt 0.10.1 (2020-10-22)

- Update the bundled NPM package to fix various corner cases with multiple
  and/or evolving views of the Jupyter widget.
- Set the initial widget view to the Galactic Center, so that it's more obvious
  that everything is working when you start up the widget.


# pypa:pywwt 0.10.0 (2020-10-21)

- Fix build for traitlets >= 5.0 and in fact start requiring it.
- Update minimum Python version to 3.7, as required by traitlets 5.
- Require version 1.0 of the NPM package, so that we extrapolate clock
  information from data provided by the JavaScript layer. This dramatically
  reduces the level of traffic between the JS and Python layers.
- Adopt Cranko for release automation, and revamp the continuous integration
  infrastructure to implement such automation.


# pywwt 0.9.0 (2020-08-29)

- pywwt now obtains the WWT WebGL SDK code from web.wwtassets.org, rather than
  a private copy hosted on the pywwt GitHub Pages instance.
- Live notebook links now point to mybinder.org rather than the old private WWT
  instance of BinderHub, because HTTPS support is now working!
- Fix Jupyter server plumbing when operating in the JupyterHub single-user
  environment.


# pywwt 0.8.0 (2020-04-03)

- Improve performance when changing size parameters for tabular layers. In these
  cases, the performance is e.g. more than 1000x better for a 50,000 row
  dataset. [#224]
- Improve performance when changing colormap parameters for tabular
  layers, for a subset of colormaps. In these cases, the performance
  is e.g. more than 1000x better for a 50,000 row dataset. [#223]
- Added a `cmap` parameter on image layers to control the colormap. [#244]
- Incorporate time series behavior for data layers; add method that
  returns current time in the viewer. [#187]
- Drop support for Python 2.7 and now require at least Python 3.6. [#259]
- Fix compatibility with Jupyter 2.0. [#260]


# pywwt 0.7.0 (2019-09-20)

- You can now save your WWT views as interactive figures to be used in journal
  articles! (Actually, they're just standalone web pages, so they can be used
  anywhere you've got a web server.) This feature is new so it will still have
  some rough edges — keep your eyes open for improvements. And the docs haven't
  been written yet :-( [#215, #227]
- Relatedly, there is new first-draft support for interactive controls for
  image layers through the `image.controls` meta-property. This will also
  evolve over the next few releases. [#217]
- Initial support for data layers with Cartesian (XYZ) rather than spherical
  (lat, lon, alt) coordinates. [#190]
- Fix compatibility with the JupyterLab 1.0.x series. [#216, #219, #221]
- Expose all available imagery layers. [#220]
- Validate coordinate frame names used with tabular data layers. [#195]
- Fix the widget `reset` method . [#212]
- Various improvements to CI infrastructure, docs, landing pages, etc. [#218,
  #225, #228, #229, #230]


# pywwt 0.6.1 (2019-06-10)

- Fixed issues when calling `reset()`. [#212]
- Fixed resizing issues in Jupyter Lab. [#216]
- Fixed server URL when using Jupyter Lab. [#219]


# pywwt 0.6.0 (2019-05-29)

- Implement support for color-coding and scaling points in layers according
  to table attributes. [#183]
- Removed `load_fits_data` and added `layers.add_image_layer` instead,
  which provides control over the image stretch, and renamed
  `layers.add_data_layer` to `layers.add_table_layer`. [#188, #201]
- Added support for drag and drop events in Qt widget. [#202]
- Added support for `get_center` for the Jupyter widget, and add a new
  `get_fov` method to get the current field of view. [#206]
- Fixed compatibility with notebook>=5.7.6 which requires mime
  types for served files to be correct. [#192, #208]
- Fixed display of table layers on Windows. [#207]


# pywwt 0.5.3 (2019-01-16)

- Exposed option to turn off large-scale SDSS data in 3D mode, improving
  performance. [#176]
- Make sure default altitude type is set correctly. [#176]


# pywwt 0.5.2 (2019-01-08)

- Added instructions for using Jupyter Lab. [#170]
- Fixed `set_view('Mars')`. [#171]
- Fixed issue with layers not appearing under certain circumstances. [#173]


# pywwt 0.5.1 (2019-01-04)

- Fixed a bug that caused layers to not immediately update when updating
  data. [#167]
- Fixed a bug that caused some columns to be pre-assigned to e.g. size_att
  based on column name. [#167]


# pywwt 0.5.0 (2019-01-04)

- Fixed issues with zooming using trackpad/scroll wheel. [#166]
- Added support for customizing the layer marker type (`marker_type`), the
  option to specify whether the marker size is absolute or relative to the
  screen (`marker_scale`), and the option to show points on the far side of
  an object (`far_side_visible`). [#165]
- Fixed a bug that caused issues with the distance/altitude of points when not
  centered on the Earth. [#165]


# pywwt 0.4.1 (2018-12-23)

- Work around an issue with getting base URLs on e.g. mybinder.
- Improvements to documentation. [#160, #164]


# pywwt 0.4.0 (2018-12-20)

- Added keyboard shortcuts for movement in-viewer. [#81]
- Disable crosshairs by default. [#157]
- Added `pause_time` and `play_time` for controlling time and make it
  possible to control the rate of passage of time. [#146, #152]
- Added support for displaying fields of view for common telescope. [#102]
- Added `minor_orbits` and `stars` attributes to control the visibility
  of minor orbits and stars in solar system mode. [#145]
- Added support for showing tables of data using layers. [#122, #136, #139, #140, #143, #147, #150]
- Added `load_fits_data` method for Qt and Jupyter clients. [#78]
- Added support for non-sky modes (e.g. solar system mode). [#74, #83, #95, #98]
- Added GUI controls for imagery layers using the `layer_controls` attribute. [#64]
- Added support for exploring available imagery layers. [#71]
- Added support for showing circle collections with annotations. [#54]
- Switch to use OpenGL API. [#73]
- Fixed compatibility with Jupyter Lab. [#63, #65]
- Fixed compatibility with older versions of Qt. [#133]
- Fixed compatibility with unicode strings for colors on Python 2. [#105]
- Improved documentation. [#60, #70, #84, #101, #109]


# pywwt 0.3.0 (2017-12-20)

- Initial version with changelog<|MERGE_RESOLUTION|>--- conflicted
+++ resolved
@@ -1,11 +1,8 @@
-<<<<<<< HEAD
-=======
-# rc: micro bump
+# pypa:pywwt 0.18.1 (2023-02-27)
 
 - Make pywwt compatible with Qt6 (#346, @astrofrog)
 
 
->>>>>>> 04e7330b
 # pypa:pywwt 0.18.0 (2023-02-02)
 
 - Update the FITS viewing code to use a temporary directory as a fallback if
