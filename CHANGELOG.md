<<<<<<< HEAD
=======
# rc: micro bump

- Add compatibility with the change in how the engine handles the
  transparentBlack setting for FITS datasets. The code is written to maintain
  compatibility with older versions of the engine as well (@imbasimba).
- Update some test-suite images to account for the changes in the new
  WebGL-based fits rendering (@pkgw).
- Temporarily disable checking of outgoing links in the docs, since
  Matplotlib currently has a problem that causes the check to fail (@pkgw).


>>>>>>> 6e37c7f6
# pypa:pywwt 0.11.0 (2021-02-09)

- First-draft support for the JupyterLab application. Rather then providing the
  WWT view as a widget tied to a specific notebook cell, the application
  provides it as a freestanding window that can exist separately from any one
  notebook or cell. This app is developed independently as a Vue app, so it's a
  lot easier to add native UI to it, as compared to the HTML widget that we have
  to provide in our plugin here.


# pypa:pywwt 0.10.4 (2021-01-27)

- Fix the sizing of circle annotations upon creation
- Include the latest bundled version of the JavaScript frontend, which should
  hopefully fix the widget in JupyterLab 3.x.


# pypa:pywwt 0.10.3 (2021-01-25)

- Attempt to fix the Qt widget on macOS computers. It appears that a recent
  update to our HTML introduced some JavaScript syntax that the Qt framework
  doesn't allow.


# pypa:pywwt 0.10.2 (2021-01-08)

- Fix URL identification for JupyterLab 3
- CI fixes


# pypa:pywwt 0.10.1 (2020-10-22)

- Update the bundled NPM package to fix various corner cases with multiple
  and/or evolving views of the Jupyter widget.
- Set the initial widget view to the Galactic Center, so that it's more obvious
  that everything is working when you start up the widget.


# pypa:pywwt 0.10.0 (2020-10-21)

- Fix build for traitlets >= 5.0 and in fact start requiring it.
- Update minimum Python version to 3.7, as required by traitlets 5.
- Require version 1.0 of the NPM package, so that we extrapolate clock
  information from data provided by the JavaScript layer. This dramatically
  reduces the level of traffic between the JS and Python layers.
- Adopt Cranko for release automation, and revamp the continuous integration
  infrastructure to implement such automation.


# pywwt 0.9.0 (2020-08-29)

- pywwt now obtains the WWT WebGL SDK code from web.wwtassets.org, rather than
  a private copy hosted on the pywwt GitHub Pages instance.
- Live notebook links now point to mybinder.org rather than the old private WWT
  instance of BinderHub, because HTTPS support is now working!
- Fix Jupyter server plumbing when operating in the JupyterHub single-user
  environment.


# pywwt 0.8.0 (2020-04-03)

- Improve performance when changing size parameters for tabular layers. In these
  cases, the performance is e.g. more than 1000x better for a 50,000 row
  dataset. [#224]
- Improve performance when changing colormap parameters for tabular
  layers, for a subset of colormaps. In these cases, the performance
  is e.g. more than 1000x better for a 50,000 row dataset. [#223]
- Added a `cmap` parameter on image layers to control the colormap. [#244]
- Incorporate time series behavior for data layers; add method that
  returns current time in the viewer. [#187]
- Drop support for Python 2.7 and now require at least Python 3.6. [#259]
- Fix compatibility with Jupyter 2.0. [#260]


# pywwt 0.7.0 (2019-09-20)

- You can now save your WWT views as interactive figures to be used in journal
  articles! (Actually, they're just standalone web pages, so they can be used
  anywhere you've got a web server.) This feature is new so it will still have
  some rough edges — keep your eyes open for improvements. And the docs haven't
  been written yet :-( [#215, #227]
- Relatedly, there is new first-draft support for interactive controls for
  image layers through the `image.controls` meta-property. This will also
  evolve over the next few releases. [#217]
- Initial support for data layers with Cartesian (XYZ) rather than spherical
  (lat, lon, alt) coordinates. [#190]
- Fix compatibility with the JupyterLab 1.0.x series. [#216, #219, #221]
- Expose all available imagery layers. [#220]
- Validate coordinate frame names used with tabular data layers. [#195]
- Fix the widget `reset` method . [#212]
- Various improvements to CI infrastructure, docs, landing pages, etc. [#218,
  #225, #228, #229, #230]


# pywwt 0.6.1 (2019-06-10)

- Fixed issues when calling `reset()`. [#212]
- Fixed resizing issues in Jupyter Lab. [#216]
- Fixed server URL when using Jupyter Lab. [#219]


# pywwt 0.6.0 (2019-05-29)

- Implement support for color-coding and scaling points in layers according
  to table attributes. [#183]
- Removed `load_fits_data` and added `layers.add_image_layer` instead,
  which provides control over the image stretch, and renamed
  `layers.add_data_layer` to `layers.add_table_layer`. [#188, #201]
- Added support for drag and drop events in Qt widget. [#202]
- Added support for `get_center` for the Jupyter widget, and add a new
  `get_fov` method to get the current field of view. [#206]
- Fixed compatibility with notebook>=5.7.6 which requires mime
  types for served files to be correct. [#192, #208]
- Fixed display of table layers on Windows. [#207]


# pywwt 0.5.3 (2019-01-16)

- Exposed option to turn off large-scale SDSS data in 3D mode, improving
  performance. [#176]
- Make sure default altitude type is set correctly. [#176]


# pywwt 0.5.2 (2019-01-08)

- Added instructions for using Jupyter Lab. [#170]
- Fixed `set_view('Mars')`. [#171]
- Fixed issue with layers not appearing under certain circumstances. [#173]


# pywwt 0.5.1 (2019-01-04)

- Fixed a bug that caused layers to not immediately update when updating
  data. [#167]
- Fixed a bug that caused some columns to be pre-assigned to e.g. size_att
  based on column name. [#167]


# pywwt 0.5.0 (2019-01-04)

- Fixed issues with zooming using trackpad/scroll wheel. [#166]
- Added support for customizing the layer marker type (`marker_type`), the
  option to specify whether the marker size is absolute or relative to the
  screen (`marker_scale`), and the option to show points on the far side of
  an object (`far_side_visible`). [#165]
- Fixed a bug that caused issues with the distance/altitude of points when not
  centered on the Earth. [#165]


# pywwt 0.4.1 (2018-12-23)

- Work around an issue with getting base URLs on e.g. mybinder.
- Improvements to documentation. [#160, #164]


# pywwt 0.4.0 (2018-12-20)

- Added keyboard shortcuts for movement in-viewer. [#81]
- Disable crosshairs by default. [#157]
- Added `pause_time` and `play_time` for controlling time and make it
  possible to control the rate of passage of time. [#146, #152]
- Added support for displaying fields of view for common telescope. [#102]
- Added `minor_orbits` and `stars` attributes to control the visibility
  of minor orbits and stars in solar system mode. [#145]
- Added support for showing tables of data using layers. [#122, #136, #139, #140, #143, #147, #150]
- Added `load_fits_data` method for Qt and Jupyter clients. [#78]
- Added support for non-sky modes (e.g. solar system mode). [#74, #83, #95, #98]
- Added GUI controls for imagery layers using the `layer_controls` attribute. [#64]
- Added support for exploring available imagery layers. [#71]
- Added support for showing circle collections with annotations. [#54]
- Switch to use OpenGL API. [#73]
- Fixed compatibility with Jupyter Lab. [#63, #65]
- Fixed compatibility with older versions of Qt. [#133]
- Fixed compatibility with unicode strings for colors on Python 2. [#105]
- Improved documentation. [#60, #70, #84, #101, #109]


# pywwt 0.3.0 (2017-12-20)

- Initial version with changelog<|MERGE_RESOLUTION|>--- conflicted
+++ resolved
@@ -1,6 +1,4 @@
-<<<<<<< HEAD
-=======
-# rc: micro bump
+# pypa:pywwt 0.11.1 (2021-06-03)
 
 - Add compatibility with the change in how the engine handles the
   transparentBlack setting for FITS datasets. The code is written to maintain
@@ -11,7 +9,6 @@
   Matplotlib currently has a problem that causes the check to fail (@pkgw).
 
 
->>>>>>> 6e37c7f6
 # pypa:pywwt 0.11.0 (2021-02-09)
 
 - First-draft support for the JupyterLab application. Rather then providing the
