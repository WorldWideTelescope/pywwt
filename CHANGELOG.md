<<<<<<< HEAD
=======
# rc: minor bump

- First-draft support for the JupyterLab application. Rather then providing the
  WWT view as a widget tied to a specific notebook cell, the application
  provides it as a freestanding window that can exist separately from any one
  notebook or cell. This app is developed independently as a Vue app, so it's a
  lot easier to add native UI to it, as compared to the HTML widget that we have
  to provide in our plugin here.


>>>>>>> 391908e4
# pypa:pywwt 0.10.4 (2021-01-27)

- Fix the sizing of circle annotations upon creation
- Include the latest bundled version of the JavaScript frontend, which should
  hopefully fix the widget in JupyterLab 3.x.


# pypa:pywwt 0.10.3 (2021-01-25)

- Attempt to fix the Qt widget on macOS computers. It appears that a recent
  update to our HTML introduced some JavaScript syntax that the Qt framework
  doesn't allow.


# pypa:pywwt 0.10.2 (2021-01-08)

- Fix URL identification for JupyterLab 3
- CI fixes


# pypa:pywwt 0.10.1 (2020-10-22)

- Update the bundled NPM package to fix various corner cases with multiple
  and/or evolving views of the Jupyter widget.
- Set the initial widget view to the Galactic Center, so that it's more obvious
  that everything is working when you start up the widget.


# pypa:pywwt 0.10.0 (2020-10-21)

- Fix build for traitlets >= 5.0 and in fact start requiring it.
- Update minimum Python version to 3.7, as required by traitlets 5.
- Require version 1.0 of the NPM package, so that we extrapolate clock
  information from data provided by the JavaScript layer. This dramatically
  reduces the level of traffic between the JS and Python layers.
- Adopt Cranko for release automation, and revamp the continuous integration
  infrastructure to implement such automation.


# pywwt 0.9.0 (2020-08-29)

- pywwt now obtains the WWT WebGL SDK code from web.wwtassets.org, rather than
  a private copy hosted on the pywwt GitHub Pages instance.
- Live notebook links now point to mybinder.org rather than the old private WWT
  instance of BinderHub, because HTTPS support is now working!
- Fix Jupyter server plumbing when operating in the JupyterHub single-user
  environment.


# pywwt 0.8.0 (2020-04-03)

- Improve performance when changing size parameters for tabular layers. In these
  cases, the performance is e.g. more than 1000x better for a 50,000 row
  dataset. [#224]
- Improve performance when changing colormap parameters for tabular
  layers, for a subset of colormaps. In these cases, the performance
  is e.g. more than 1000x better for a 50,000 row dataset. [#223]
- Added a `cmap` parameter on image layers to control the colormap. [#244]
- Incorporate time series behavior for data layers; add method that
  returns current time in the viewer. [#187]
- Drop support for Python 2.7 and now require at least Python 3.6. [#259]
- Fix compatibility with Jupyter 2.0. [#260]


# pywwt 0.7.0 (2019-09-20)

- You can now save your WWT views as interactive figures to be used in journal
  articles! (Actually, they're just standalone web pages, so they can be used
  anywhere you've got a web server.) This feature is new so it will still have
  some rough edges — keep your eyes open for improvements. And the docs haven't
  been written yet :-( [#215, #227]
- Relatedly, there is new first-draft support for interactive controls for
  image layers through the `image.controls` meta-property. This will also
  evolve over the next few releases. [#217]
- Initial support for data layers with Cartesian (XYZ) rather than spherical
  (lat, lon, alt) coordinates. [#190]
- Fix compatibility with the JupyterLab 1.0.x series. [#216, #219, #221]
- Expose all available imagery layers. [#220]
- Validate coordinate frame names used with tabular data layers. [#195]
- Fix the widget `reset` method . [#212]
- Various improvements to CI infrastructure, docs, landing pages, etc. [#218,
  #225, #228, #229, #230]


# pywwt 0.6.1 (2019-06-10)

- Fixed issues when calling `reset()`. [#212]
- Fixed resizing issues in Jupyter Lab. [#216]
- Fixed server URL when using Jupyter Lab. [#219]


# pywwt 0.6.0 (2019-05-29)

- Implement support for color-coding and scaling points in layers according
  to table attributes. [#183]
- Removed `load_fits_data` and added `layers.add_image_layer` instead,
  which provides control over the image stretch, and renamed
  `layers.add_data_layer` to `layers.add_table_layer`. [#188, #201]
- Added support for drag and drop events in Qt widget. [#202]
- Added support for `get_center` for the Jupyter widget, and add a new
  `get_fov` method to get the current field of view. [#206]
- Fixed compatibility with notebook>=5.7.6 which requires mime
  types for served files to be correct. [#192, #208]
- Fixed display of table layers on Windows. [#207]


# pywwt 0.5.3 (2019-01-16)

- Exposed option to turn off large-scale SDSS data in 3D mode, improving
  performance. [#176]
- Make sure default altitude type is set correctly. [#176]


# pywwt 0.5.2 (2019-01-08)

- Added instructions for using Jupyter Lab. [#170]
- Fixed `set_view('Mars')`. [#171]
- Fixed issue with layers not appearing under certain circumstances. [#173]


# pywwt 0.5.1 (2019-01-04)

- Fixed a bug that caused layers to not immediately update when updating
  data. [#167]
- Fixed a bug that caused some columns to be pre-assigned to e.g. size_att
  based on column name. [#167]


# pywwt 0.5.0 (2019-01-04)

- Fixed issues with zooming using trackpad/scroll wheel. [#166]
- Added support for customizing the layer marker type (`marker_type`), the
  option to specify whether the marker size is absolute or relative to the
  screen (`marker_scale`), and the option to show points on the far side of
  an object (`far_side_visible`). [#165]
- Fixed a bug that caused issues with the distance/altitude of points when not
  centered on the Earth. [#165]


# pywwt 0.4.1 (2018-12-23)

- Work around an issue with getting base URLs on e.g. mybinder.
- Improvements to documentation. [#160, #164]


# pywwt 0.4.0 (2018-12-20)

- Added keyboard shortcuts for movement in-viewer. [#81]
- Disable crosshairs by default. [#157]
- Added `pause_time` and `play_time` for controlling time and make it
  possible to control the rate of passage of time. [#146, #152]
- Added support for displaying fields of view for common telescope. [#102]
- Added `minor_orbits` and `stars` attributes to control the visibility
  of minor orbits and stars in solar system mode. [#145]
- Added support for showing tables of data using layers. [#122, #136, #139, #140, #143, #147, #150]
- Added `load_fits_data` method for Qt and Jupyter clients. [#78]
- Added support for non-sky modes (e.g. solar system mode). [#74, #83, #95, #98]
- Added GUI controls for imagery layers using the `layer_controls` attribute. [#64]
- Added support for exploring available imagery layers. [#71]
- Added support for showing circle collections with annotations. [#54]
- Switch to use OpenGL API. [#73]
- Fixed compatibility with Jupyter Lab. [#63, #65]
- Fixed compatibility with older versions of Qt. [#133]
- Fixed compatibility with unicode strings for colors on Python 2. [#105]
- Improved documentation. [#60, #70, #84, #101, #109]


# pywwt 0.3.0 (2017-12-20)

- Initial version with changelog<|MERGE_RESOLUTION|>--- conflicted
+++ resolved
@@ -1,6 +1,4 @@
-<<<<<<< HEAD
-=======
-# rc: minor bump
+# pypa:pywwt 0.11.0 (2021-02-09)
 
 - First-draft support for the JupyterLab application. Rather then providing the
   WWT view as a widget tied to a specific notebook cell, the application
@@ -10,7 +8,6 @@
   to provide in our plugin here.
 
 
->>>>>>> 391908e4
 # pypa:pywwt 0.10.4 (2021-01-27)
 
 - Fix the sizing of circle annotations upon creation
