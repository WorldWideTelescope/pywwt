--- conflicted
+++ resolved
@@ -1,12 +1,9 @@
-<<<<<<< HEAD
-=======
-# rc: micro bump
+# pypa:pywwt 0.19.1 (2023-05-26)
 
 - Use version 0.14.2 of the research app in the bundled widget frontend, to get
   a fix for HiPS catalogs loaded in HTTPS contexts (#352, @pkgw).
 
 
->>>>>>> 0626ee51
 # pypa:pywwt 0.19.0 (2023-03-08)
 
 - Allow the roll angle of the WWT camera to be both read and written (#349,
