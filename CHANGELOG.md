<<<<<<< HEAD
=======
# rc: micro bump

- Update the Jupyter(Lab) frontend code to fix a dumb bug that broke the widget
  when the "baseUrl" was non-trivial (#314, @pkgw).


>>>>>>> 29756c4c
# pypa:pywwt 0.13.0 (2021-09-24)

This is an important release, updating all variations of the pywwt UI ­— the Qt
widget, the ipywidgets widget, and the JupyterLab integration — to use the WWT
“research app”, instead of the old hand-coded HTML/JS wrapper that was specific
to pywwt. This enables us to take advantage of the app's much more sophisticated
UI and robust development framework, and to provide a homogeneous user interface
across these different variations. (#301, #302, @pkgw)

- This release bundles version 0.7.1 of the research app, which includes support
  for many new features, including catalog HiPS datasets, tiled FITS rendering,
  and more.
- Building in the capabilities of this new framework, the WWT widget has gained
  `most_recent_source` and `selected_sources` properties that allow code to
  interact with user selections of sources in the UI. Python code can be
  notified of selection actions by using the `set_selection_change_callback()`
  method. (#311, @Carifio24)
- Also building on the new framework, the WWT widget now knows about HiPS
  progressive catalogs (#308, @imbasimba, @pkgw). You can query available
  catalogs (via the `available_hips_catalog_names`) property, add them to the UI
  programmatically with `wwt.layers.add_hips_catalog_layer`, and obtain the data
  currently visible in the WWT view with the `layer.refresh()` method.
- To support the above, pywwt has started adding asynchronous processing support
  (#308, @pkgw). When pywwt is used inside a Jupyter kernel, the internals of
  the kernel message queue processing are modified to allow "expedited" message
  handling, which is needed to properly support certain pywwt interactive
  functionalities. This hack is relatively self-contained so hopefully it won't
  be too fragile, but time will have to tell.
- The `wwt.load_image_collection()` method now has a `recursive` for nested WTML
  files (#308, @imbasimba).
- The WWT widget constructors have a new `hide_all_chrome` option that hides all
  of the research app’s “chrome” (UI features), to enable a user experience that
  looks similar to the old pre-app style. This mode is the default in the Qt
  widget, so as to preserve the UX of the Glue app.
- Fix pywwt to be able to parse ImageSet XML data even when the `ThumbnailUrl`
  attribute is missing (#312, @Carifio24).
- Fixes for Astropy 4.3 (#310, @pkgw).
- The type of the `wwt.solar_system.scale` setting was corrected.
- The Jupyter server was failing to serve files with unguessable content-types;
  this is now fixed.
- Yet more improvements to the CI, test suite, and API documentation.

Tutorial and how-to documentation for all of this new functionality hasn't been
prepared ... yet.


# pypa:pywwt 0.12.0 (2021-06-14)

- A variety of internal cleanups relating to the HTML and JS files that are
  bundled with pywwt. These shouldn't affect anything user-visible, yet,
  but we want to publish the cleaned-up code to validate that everything is
  still working correctly.
- Some improvements to the documentation and test suite.


# pypa:pywwt 0.11.3 (2021-06-09)

- Another attempt to get ReadTheDocs to update the "stable" version of the
  documentation. We need to automate updating of the `stable` Git branch.


# pypa:pywwt 0.11.2 (2021-06-09)

- Tidy up and modernize the installation instructions. Our ReadTheDocs defaults
  to the "stable" version of the docs, so we need to make a release to get them
  to show up for most folks.


# pypa:pywwt 0.11.1 (2021-06-03)

- Add compatibility with the change in how the engine handles the
  transparentBlack setting for FITS datasets. The code is written to maintain
  compatibility with older versions of the engine as well (@imbasimba).
- Update some test-suite images to account for the changes in the new
  WebGL-based fits rendering (@pkgw).
- Temporarily disable checking of outgoing links in the docs, since
  Matplotlib currently has a problem that causes the check to fail (@pkgw).


# pypa:pywwt 0.11.0 (2021-02-09)

- First-draft support for the JupyterLab application. Rather then providing the
  WWT view as a widget tied to a specific notebook cell, the application
  provides it as a freestanding window that can exist separately from any one
  notebook or cell. This app is developed independently as a Vue app, so it's a
  lot easier to add native UI to it, as compared to the HTML widget that we have
  to provide in our plugin here.


# pypa:pywwt 0.10.4 (2021-01-27)

- Fix the sizing of circle annotations upon creation
- Include the latest bundled version of the JavaScript frontend, which should
  hopefully fix the widget in JupyterLab 3.x.


# pypa:pywwt 0.10.3 (2021-01-25)

- Attempt to fix the Qt widget on macOS computers. It appears that a recent
  update to our HTML introduced some JavaScript syntax that the Qt framework
  doesn't allow.


# pypa:pywwt 0.10.2 (2021-01-08)

- Fix URL identification for JupyterLab 3
- CI fixes


# pypa:pywwt 0.10.1 (2020-10-22)

- Update the bundled NPM package to fix various corner cases with multiple
  and/or evolving views of the Jupyter widget.
- Set the initial widget view to the Galactic Center, so that it's more obvious
  that everything is working when you start up the widget.


# pypa:pywwt 0.10.0 (2020-10-21)

- Fix build for traitlets >= 5.0 and in fact start requiring it.
- Update minimum Python version to 3.7, as required by traitlets 5.
- Require version 1.0 of the NPM package, so that we extrapolate clock
  information from data provided by the JavaScript layer. This dramatically
  reduces the level of traffic between the JS and Python layers.
- Adopt Cranko for release automation, and revamp the continuous integration
  infrastructure to implement such automation.


# pywwt 0.9.0 (2020-08-29)

- pywwt now obtains the WWT WebGL SDK code from web.wwtassets.org, rather than
  a private copy hosted on the pywwt GitHub Pages instance.
- Live notebook links now point to mybinder.org rather than the old private WWT
  instance of BinderHub, because HTTPS support is now working!
- Fix Jupyter server plumbing when operating in the JupyterHub single-user
  environment.


# pywwt 0.8.0 (2020-04-03)

- Improve performance when changing size parameters for tabular layers. In these
  cases, the performance is e.g. more than 1000x better for a 50,000 row
  dataset. [#224]
- Improve performance when changing colormap parameters for tabular
  layers, for a subset of colormaps. In these cases, the performance
  is e.g. more than 1000x better for a 50,000 row dataset. [#223]
- Added a `cmap` parameter on image layers to control the colormap. [#244]
- Incorporate time series behavior for data layers; add method that
  returns current time in the viewer. [#187]
- Drop support for Python 2.7 and now require at least Python 3.6. [#259]
- Fix compatibility with Jupyter 2.0. [#260]


# pywwt 0.7.0 (2019-09-20)

- You can now save your WWT views as interactive figures to be used in journal
  articles! (Actually, they're just standalone web pages, so they can be used
  anywhere you've got a web server.) This feature is new so it will still have
  some rough edges — keep your eyes open for improvements. And the docs haven't
  been written yet :-( [#215, #227]
- Relatedly, there is new first-draft support for interactive controls for
  image layers through the `image.controls` meta-property. This will also
  evolve over the next few releases. [#217]
- Initial support for data layers with Cartesian (XYZ) rather than spherical
  (lat, lon, alt) coordinates. [#190]
- Fix compatibility with the JupyterLab 1.0.x series. [#216, #219, #221]
- Expose all available imagery layers. [#220]
- Validate coordinate frame names used with tabular data layers. [#195]
- Fix the widget `reset` method . [#212]
- Various improvements to CI infrastructure, docs, landing pages, etc. [#218,
  #225, #228, #229, #230]


# pywwt 0.6.1 (2019-06-10)

- Fixed issues when calling `reset()`. [#212]
- Fixed resizing issues in Jupyter Lab. [#216]
- Fixed server URL when using Jupyter Lab. [#219]


# pywwt 0.6.0 (2019-05-29)

- Implement support for color-coding and scaling points in layers according
  to table attributes. [#183]
- Removed `load_fits_data` and added `layers.add_image_layer` instead,
  which provides control over the image stretch, and renamed
  `layers.add_data_layer` to `layers.add_table_layer`. [#188, #201]
- Added support for drag and drop events in Qt widget. [#202]
- Added support for `get_center` for the Jupyter widget, and add a new
  `get_fov` method to get the current field of view. [#206]
- Fixed compatibility with notebook>=5.7.6 which requires mime
  types for served files to be correct. [#192, #208]
- Fixed display of table layers on Windows. [#207]


# pywwt 0.5.3 (2019-01-16)

- Exposed option to turn off large-scale SDSS data in 3D mode, improving
  performance. [#176]
- Make sure default altitude type is set correctly. [#176]


# pywwt 0.5.2 (2019-01-08)

- Added instructions for using Jupyter Lab. [#170]
- Fixed `set_view('Mars')`. [#171]
- Fixed issue with layers not appearing under certain circumstances. [#173]


# pywwt 0.5.1 (2019-01-04)

- Fixed a bug that caused layers to not immediately update when updating
  data. [#167]
- Fixed a bug that caused some columns to be pre-assigned to e.g. size_att
  based on column name. [#167]


# pywwt 0.5.0 (2019-01-04)

- Fixed issues with zooming using trackpad/scroll wheel. [#166]
- Added support for customizing the layer marker type (`marker_type`), the
  option to specify whether the marker size is absolute or relative to the
  screen (`marker_scale`), and the option to show points on the far side of
  an object (`far_side_visible`). [#165]
- Fixed a bug that caused issues with the distance/altitude of points when not
  centered on the Earth. [#165]


# pywwt 0.4.1 (2018-12-23)

- Work around an issue with getting base URLs on e.g. mybinder.
- Improvements to documentation. [#160, #164]


# pywwt 0.4.0 (2018-12-20)

- Added keyboard shortcuts for movement in-viewer. [#81]
- Disable crosshairs by default. [#157]
- Added `pause_time` and `play_time` for controlling time and make it
  possible to control the rate of passage of time. [#146, #152]
- Added support for displaying fields of view for common telescope. [#102]
- Added `minor_orbits` and `stars` attributes to control the visibility
  of minor orbits and stars in solar system mode. [#145]
- Added support for showing tables of data using layers. [#122, #136, #139, #140, #143, #147, #150]
- Added `load_fits_data` method for Qt and Jupyter clients. [#78]
- Added support for non-sky modes (e.g. solar system mode). [#74, #83, #95, #98]
- Added GUI controls for imagery layers using the `layer_controls` attribute. [#64]
- Added support for exploring available imagery layers. [#71]
- Added support for showing circle collections with annotations. [#54]
- Switch to use OpenGL API. [#73]
- Fixed compatibility with Jupyter Lab. [#63, #65]
- Fixed compatibility with older versions of Qt. [#133]
- Fixed compatibility with unicode strings for colors on Python 2. [#105]
- Improved documentation. [#60, #70, #84, #101, #109]


# pywwt 0.3.0 (2017-12-20)

- Initial version with changelog<|MERGE_RESOLUTION|>--- conflicted
+++ resolved
@@ -1,12 +1,9 @@
-<<<<<<< HEAD
-=======
-# rc: micro bump
+# pypa:pywwt 0.13.1 (2021-10-14)
 
 - Update the Jupyter(Lab) frontend code to fix a dumb bug that broke the widget
   when the "baseUrl" was non-trivial (#314, @pkgw).
 
 
->>>>>>> 29756c4c
 # pypa:pywwt 0.13.0 (2021-09-24)
 
 This is an important release, updating all variations of the pywwt UI ­— the Qt
