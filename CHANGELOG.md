--- conflicted
+++ resolved
@@ -1,16 +1,13 @@
-<<<<<<< HEAD
-=======
-# rc: micro bump
+# pypa:pywwt 0.24.1 (2024-05-21)
 
 No code changes from the prior release; the PyPI upload needs to be
 re-attempted.
 
-The DOI of this release is [xx.xxxx/dev-build.pypa:pywwt.version][vdoi].
-
-[vdoi]: https://doi.org/xx.xxxx/dev-build.pypa:pywwt.version
-
-
->>>>>>> befad873
+The DOI of this release is [10.5281/zenodo.11236314][vdoi].
+
+[vdoi]: https://doi.org/10.5281/zenodo.11236314
+
+
 # pypa:pywwt 0.24.0 (2024-05-21)
 
 - Add an API to allow refreshing of the engine's tile cache (#375, @Carifio24).
@@ -24,11 +21,7 @@
 
 The DOI of this release is [10.5281/zenodo.10385538][vdoi].
 
-<<<<<<< HEAD
-[vdoi]: 10.5281/zenodo.10385538
-=======
 [vdoi]: https://doi.org/10.5281/zenodo.10385538
->>>>>>> befad873
 
 
 # pypa:pywwt 0.23.0 (2023-11-28)
