{
<<<<<<< HEAD
  "conceptrecid": "7164147",
  "metadata": {
    "access_right": "open",
    "creators": [
=======
  conceptrecid: '7164147',

  metadata: {
    upload_type: 'software',
    language: 'eng',

    // ** Keep this alphabetical by family name!!! **
    creators: [
>>>>>>> 2044d4b2
      {
        "affiliation": "Center for Astrophysics | Harvard & Smithsonian",
        "name": "Carifio, Jonathan",
        "orcid": "0000-0002-7759-2601"
      },
      {
        "affiliation": "Heidelberg Institute for Theoretical Studies",
        "name": "Gaibler, Volker",
        "orcid": "0000-0001-7581-7574"
      },
      {
        "affiliation": "Winter Way",
        "name": "Norman, Henrik",
        "orcid": "0000-0003-4189-3450"
      },
      {
        "affiliation": "Space Telescope Science Institute",
        "name": "Otor, O. Justin",
        "orcid": "0000-0002-4679-5692"
      },
      {
        "affiliation": "Aperio Software",
        "name": "Robitaille, Thomas P.",
        "orcid": "0000-0002-8642-1329"
      },
      {
        "name": "Subbarao, Jeffrey"
      },
      {
        "affiliation": "Center for Astrophysics | Harvard & Smithsonian",
        "name": "Williams, Peter K. G.",
        "orcid": "0000-0003-3734-3587"
      },
      {
        "affiliation": "Center for Astrophysics | Harvard & Smithsonian",
        "name": "ZuHone, John",
        "orcid": "0000-0003-3175-2347"
      }
    ],
    "description": "pywwt is the official toolkit for accessing AAS WorldWide Telescope (WWT) from Python. Learn more at <a href=\"https://pywwt.readthedocs.io/\">the pywwt website</a>.",
    "grants": [
      {
        "id": "10.13039/100000001::1550701"
      }
    ],
    "keywords": [
      "AAS WorldWide Telescope",
      "Astronomy",
      "Python",
      "Visualization"
    ],
    "language": "eng",
    "license": "BSD-3-Clause",
    "publication_date": "2022-10-08",
    "title": "pypa:pywwt 0.16.0",
    "upload_type": "software",
    "version": "0.16.0"
  },
  "conceptdoi": "10.5281/zenodo.7164147",
  "record_id": "7164148",
  "doi": "10.5281/zenodo.7164148",
  "bucket_link": "https://zenodo.org/api/files/8d5f9fe3-0e0d-41bd-90ed-55c19cbbcd33"
}<|MERGE_RESOLUTION|>--- conflicted
+++ resolved
@@ -1,19 +1,8 @@
 {
-<<<<<<< HEAD
   "conceptrecid": "7164147",
   "metadata": {
     "access_right": "open",
     "creators": [
-=======
-  conceptrecid: '7164147',
-
-  metadata: {
-    upload_type: 'software',
-    language: 'eng',
-
-    // ** Keep this alphabetical by family name!!! **
-    creators: [
->>>>>>> 2044d4b2
       {
         "affiliation": "Center for Astrophysics | Harvard & Smithsonian",
         "name": "Carifio, Jonathan",
@@ -67,13 +56,13 @@
     ],
     "language": "eng",
     "license": "BSD-3-Clause",
-    "publication_date": "2022-10-08",
-    "title": "pypa:pywwt 0.16.0",
+    "publication_date": "2022-10-12",
+    "title": "pypa:pywwt 0.16.1",
     "upload_type": "software",
-    "version": "0.16.0"
+    "version": "0.16.1"
   },
   "conceptdoi": "10.5281/zenodo.7164147",
-  "record_id": "7164148",
-  "doi": "10.5281/zenodo.7164148",
-  "bucket_link": "https://zenodo.org/api/files/8d5f9fe3-0e0d-41bd-90ed-55c19cbbcd33"
+  "record_id": "7187355",
+  "doi": "10.5281/zenodo.7187355",
+  "bucket_link": "https://zenodo.org/api/files/e8650cbe-d6c7-4dc2-8c67-97ba58bc50b5"
 }