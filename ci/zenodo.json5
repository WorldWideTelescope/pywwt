{
  "conceptrecid": "7164147",
  "metadata": {
    "access_right": "open",
    "creators": [
      {
        "affiliation": "Center for Astrophysics | Harvard & Smithsonian",
        "name": "Carifio, Jonathan",
        "orcid": "0000-0002-7759-2601"
      },
      {
        "affiliation": "Heidelberg Institute for Theoretical Studies",
        "name": "Gaibler, Volker",
        "orcid": "0000-0001-7581-7574"
      },
      {
<<<<<<< HEAD
        "affiliation": "Winter Way",
        "name": "Norman, Henrik",
        "orcid": "0000-0003-4189-3450"
=======
        affiliation: 'Aperio Software',
        name: 'Homeier, Derek',
        orcid: '0000-0002-8546-9128',
      },
      {
        affiliation: 'Winter Way',
        name: 'Norman, Henrik',
        orcid: '0000-0003-4189-3450',
>>>>>>> 374ae5f4
      },
      {
        "affiliation": "Space Telescope Science Institute",
        "name": "Otor, O. Justin",
        "orcid": "0000-0002-4679-5692"
      },
      {
        "affiliation": "Aperio Software",
        "name": "Robitaille, Thomas P.",
        "orcid": "0000-0002-8642-1329"
      },
      {
        "name": "Subbarao, Jeffrey"
      },
      {
        "affiliation": "Center for Astrophysics | Harvard & Smithsonian",
        "name": "Williams, Peter K. G.",
        "orcid": "0000-0003-3734-3587"
      },
      {
        "affiliation": "Center for Astrophysics | Harvard & Smithsonian",
        "name": "ZuHone, John",
        "orcid": "0000-0003-3175-2347"
      }
    ],
    "description": "pywwt is the official toolkit for accessing AAS WorldWide Telescope (WWT) from Python. Learn more at <a href=\"https://pywwt.readthedocs.io/\">the pywwt website</a>.",
    "grants": [
      {
        "id": "10.13039/100000001::1550701"
      }
    ],
    "keywords": [
      "AAS WorldWide Telescope",
      "Astronomy",
      "Python",
      "Visualization"
    ],
    "language": "eng",
    "license": "BSD-3-Clause",
    "publication_date": "2022-10-12",
    "title": "pypa:pywwt 0.16.1",
    "upload_type": "software",
    "version": "0.16.1"
  },
  "conceptdoi": "10.5281/zenodo.7164147",
  "record_id": "7187355",
  "doi": "10.5281/zenodo.7187355",
  "bucket_link": "https://zenodo.org/api/files/e8650cbe-d6c7-4dc2-8c67-97ba58bc50b5"
}<|MERGE_RESOLUTION|>--- conflicted
+++ resolved
@@ -14,20 +14,14 @@
         "orcid": "0000-0001-7581-7574"
       },
       {
-<<<<<<< HEAD
+        "affiliation": "Aperio Software",
+        "name": "Homeier, Derek",
+        "orcid": "0000-0002-8546-9128"
+      },
+      {
         "affiliation": "Winter Way",
         "name": "Norman, Henrik",
         "orcid": "0000-0003-4189-3450"
-=======
-        affiliation: 'Aperio Software',
-        name: 'Homeier, Derek',
-        orcid: '0000-0002-8546-9128',
-      },
-      {
-        affiliation: 'Winter Way',
-        name: 'Norman, Henrik',
-        orcid: '0000-0003-4189-3450',
->>>>>>> 374ae5f4
       },
       {
         "affiliation": "Space Telescope Science Institute",
@@ -67,13 +61,13 @@
     ],
     "language": "eng",
     "license": "BSD-3-Clause",
-    "publication_date": "2022-10-12",
-    "title": "pypa:pywwt 0.16.1",
+    "publication_date": "2022-10-26",
+    "title": "pypa:pywwt 0.16.2",
     "upload_type": "software",
-    "version": "0.16.1"
+    "version": "0.16.2"
   },
   "conceptdoi": "10.5281/zenodo.7164147",
-  "record_id": "7187355",
-  "doi": "10.5281/zenodo.7187355",
-  "bucket_link": "https://zenodo.org/api/files/e8650cbe-d6c7-4dc2-8c67-97ba58bc50b5"
+  "record_id": "7255701",
+  "doi": "10.5281/zenodo.7255701",
+  "bucket_link": "https://zenodo.org/api/files/7c567df8-02e2-441a-979d-eb1afd8bcefc"
 }