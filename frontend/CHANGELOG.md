<<<<<<< HEAD
=======
# rc: minor bump

- The Jupyter widget has reworked multi-view management to behave much better
  when there are multiple views for the same widget model, or when views are
  hidden and recreated.
- The Jupyter widget now exposes a _viewConnected trait to indicate the case
  when the widget has been created, but there are no active views presented to
  the user. This isn't wired up to the Python layer, but it could be useful
  later.

>>>>>>> b2765fcb
# npm:pywwt 1.0.0 (2020-10-21)

- Address #258 by transmitting WWT clock information using a reference point and
  a rate, rather than constantly transmitting the current time. Dramatically
  reduces JS <=> Python traffic.
- Tidy up the JavaScript files.

# npm:pywwt 0.9.1 (2020-10-18)

- First release with version number decoupled from the pywwt Python package.
- No code chages, but internal reorganizations including the use of Cranko for
  release automation.<|MERGE_RESOLUTION|>--- conflicted
+++ resolved
@@ -1,6 +1,4 @@
-<<<<<<< HEAD
-=======
-# rc: minor bump
+# npm:pywwt 1.1.0 (2020-10-22)
 
 - The Jupyter widget has reworked multi-view management to behave much better
   when there are multiple views for the same widget model, or when views are
@@ -10,7 +8,6 @@
   the user. This isn't wired up to the Python layer, but it could be useful
   later.
 
->>>>>>> b2765fcb
 # npm:pywwt 1.0.0 (2020-10-21)
 
 - Address #258 by transmitting WWT clock information using a reference point and
