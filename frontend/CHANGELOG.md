<<<<<<< HEAD
# npm:pywwt 1.3.2 (2022-01-14)

- Fix up license annotations
- Require the latest research-app, version 0.9


=======
# rc: micro bump

- Require version 0.9.2 of the research app, to ensure we have support for
  naming imageset layers (#326, @pkgw)


# npm:pywwt 1.3.2 (2022-01-14)

- Fix up license annotations
- Require the latest research-app, version 0.9


>>>>>>> cd89d699
# npm:pywwt 1.3.1 (2021-10-14)

- Fix a dumb string-processing bug in the URL canonicalization code that broke
  the widget in Jupyter environments where the "base URL" is nontrivial (#314,
  @pkgw).


# npm:pywwt 1.3.0 (2021-09-24)

- Bundle the research app in the pywwt distribution; currently requiring version
  0.7.1 (#301, #313, @pkgw). Compared to the previous release of this package,
  this includes a ton of new features: HiPS catalogs with data retrieval, tiled
  FITS, and lots of UI polish!
- Port the ipywidgets frontend to use the research app
- Modify the internal APIs to allow the app to come and go, not just become
  ready once


# npm:pywwt 1.2.0 (2021-06-14)

- New release to track internal cleanups in the pywwt Python code; the built-in
  widget HTML is now served from `$baseurl/wwt/widget/`, instead of
  `$baseurl/wwt/wwt.html`.
- Internal cleanups.


# npm:pywwt 1.1.1 (2021-01-27)

- Proclaim compatibility with the 4.x series of @jupyter-widgets/base. This
  should get the widget to work in the JupyterLab 3.x series.


# npm:pywwt 1.1.0 (2020-10-22)

- The Jupyter widget has reworked multi-view management to behave much better
  when there are multiple views for the same widget model, or when views are
  hidden and recreated.
- The Jupyter widget now exposes a _viewConnected trait to indicate the case
  when the widget has been created, but there are no active views presented to
  the user. This isn't wired up to the Python layer, but it could be useful
  later.


# npm:pywwt 1.0.0 (2020-10-21)

- Address #258 by transmitting WWT clock information using a reference point and
  a rate, rather than constantly transmitting the current time. Dramatically
  reduces JS <=> Python traffic.
- Tidy up the JavaScript files.


# npm:pywwt 0.9.1 (2020-10-18)

- First release with version number decoupled from the pywwt Python package.
- No code chages, but internal reorganizations including the use of Cranko for
  release automation.<|MERGE_RESOLUTION|>--- conflicted
+++ resolved
@@ -1,12 +1,4 @@
-<<<<<<< HEAD
-# npm:pywwt 1.3.2 (2022-01-14)
-
-- Fix up license annotations
-- Require the latest research-app, version 0.9
-
-
-=======
-# rc: micro bump
+# npm:pywwt 1.3.3 (2022-01-19)
 
 - Require version 0.9.2 of the research app, to ensure we have support for
   naming imageset layers (#326, @pkgw)
@@ -18,7 +10,6 @@
 - Require the latest research-app, version 0.9
 
 
->>>>>>> cd89d699
 # npm:pywwt 1.3.1 (2021-10-14)
 
 - Fix a dumb string-processing bug in the URL canonicalization code that broke
