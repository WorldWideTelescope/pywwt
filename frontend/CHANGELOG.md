--- conflicted
+++ resolved
@@ -1,12 +1,9 @@
-<<<<<<< HEAD
-=======
-# rc: micro bump
+# npm:pywwt 1.5.1 (2023-05-26)
 
 - Require the version 0.14.2 of the research app, to get a fix for HiPS
   catalogs loaded in HTTPS contexts (#352, @pkgw).
 
 
->>>>>>> 0626ee51
 # npm:pywwt 1.5.0 (2023-03-08)
 
 - Require version 0.14 of the research app, to get messages allowing the roll
