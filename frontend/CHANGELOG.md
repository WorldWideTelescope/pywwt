<<<<<<< HEAD
# npm:pywwt 1.3.1 (2021-10-14)

- Fix a dumb string-processing bug in the URL canonicalization code that broke
  the widget in Jupyter environments where the "base URL" is nontrivial (#314,
  @pkgw).


=======
# rc: micro bump

- Fix up license annotations
- Require the latest research-app, version 0.9


# npm:pywwt 1.3.1 (2021-10-14)

- Fix a dumb string-processing bug in the URL canonicalization code that broke
  the widget in Jupyter environments where the "base URL" is nontrivial (#314,
  @pkgw).


>>>>>>> 4c20d8ee
# npm:pywwt 1.3.0 (2021-09-24)

- Bundle the research app in the pywwt distribution; currently requiring version
  0.7.1 (#301, #313, @pkgw). Compared to the previous release of this package,
  this includes a ton of new features: HiPS catalogs with data retrieval, tiled
  FITS, and lots of UI polish!
- Port the ipywidgets frontend to use the research app
- Modify the internal APIs to allow the app to come and go, not just become
  ready once


# npm:pywwt 1.2.0 (2021-06-14)

- New release to track internal cleanups in the pywwt Python code; the built-in
  widget HTML is now served from `$baseurl/wwt/widget/`, instead of
  `$baseurl/wwt/wwt.html`.
- Internal cleanups.


# npm:pywwt 1.1.1 (2021-01-27)

- Proclaim compatibility with the 4.x series of @jupyter-widgets/base. This
  should get the widget to work in the JupyterLab 3.x series.


# npm:pywwt 1.1.0 (2020-10-22)

- The Jupyter widget has reworked multi-view management to behave much better
  when there are multiple views for the same widget model, or when views are
  hidden and recreated.
- The Jupyter widget now exposes a _viewConnected trait to indicate the case
  when the widget has been created, but there are no active views presented to
  the user. This isn't wired up to the Python layer, but it could be useful
  later.


# npm:pywwt 1.0.0 (2020-10-21)

- Address #258 by transmitting WWT clock information using a reference point and
  a rate, rather than constantly transmitting the current time. Dramatically
  reduces JS <=> Python traffic.
- Tidy up the JavaScript files.


# npm:pywwt 0.9.1 (2020-10-18)

- First release with version number decoupled from the pywwt Python package.
- No code chages, but internal reorganizations including the use of Cranko for
  release automation.<|MERGE_RESOLUTION|>--- conflicted
+++ resolved
@@ -1,13 +1,4 @@
-<<<<<<< HEAD
-# npm:pywwt 1.3.1 (2021-10-14)
-
-- Fix a dumb string-processing bug in the URL canonicalization code that broke
-  the widget in Jupyter environments where the "base URL" is nontrivial (#314,
-  @pkgw).
-
-
-=======
-# rc: micro bump
+# npm:pywwt 1.3.2 (2022-01-14)
 
 - Fix up license annotations
 - Require the latest research-app, version 0.9
@@ -20,7 +11,6 @@
   @pkgw).
 
 
->>>>>>> 4c20d8ee
 # npm:pywwt 1.3.0 (2021-09-24)
 
 - Bundle the research app in the pywwt distribution; currently requiring version
