<<<<<<< HEAD
=======
# rc: major bump

- Address #258 by transmitting WWT clock information using a reference point and
  a rate, rather than constantly transmitting the current time. Dramatically
  reduces JS <=> Python traffic.
- Tidy up the JavaScript files.

>>>>>>> 8856394b
# npm:pywwt 0.9.1 (2020-10-18)

- First release with version number decoupled from the pywwt Python package.
- No code chages, but internal reorganizations including the use of Cranko for
  release automation.<|MERGE_RESOLUTION|>--- conflicted
+++ resolved
@@ -1,13 +1,10 @@
-<<<<<<< HEAD
-=======
-# rc: major bump
+# npm:pywwt 1.0.0 (2020-10-21)
 
 - Address #258 by transmitting WWT clock information using a reference point and
   a rate, rather than constantly transmitting the current time. Dramatically
   reduces JS <=> Python traffic.
 - Tidy up the JavaScript files.
 
->>>>>>> 8856394b
 # npm:pywwt 0.9.1 (2020-10-18)
 
 - First release with version number decoupled from the pywwt Python package.
