--- conflicted
+++ resolved
@@ -1,13 +1,10 @@
-<<<<<<< HEAD
-=======
-# rc: micro bump
+# npm:pywwt 1.3.1 (2021-10-14)
 
 - Fix a dumb string-processing bug in the URL canonicalization code that broke
   the widget in Jupyter environments where the "base URL" is nontrivial (#314,
   @pkgw).
 
 
->>>>>>> 29756c4c
 # npm:pywwt 1.3.0 (2021-09-24)
 
 - Bundle the research app in the pywwt distribution; currently requiring version
