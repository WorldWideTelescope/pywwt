<<<<<<< HEAD
# npm:pywwt 1.5.3 (2023-07-06)

- Require the version 0.15.0 of the research app, to get new settings for
  various grid colors (#355, @Carifio24).


=======
# rc: minor bump

- Require the new ESM-based engine through the 0.16.x series of the research app
  (#366, @pkgw). This shouldn't lead to any user-visible changes (or even
  developer-visible ones), but in an effort to smoke out any oversights, we take
  this step to ensure that we're using the new code. This change also brings in
  a few sponsorship branding updates.


# npm:pywwt 1.5.3 (2023-07-06)

- Require the version 0.15.0 of the research app, to get new settings for
  various grid colors (#355, @Carifio24).


>>>>>>> b3e2be76
# npm:pywwt 1.5.2 (2023-05-30)

- Require the version 0.14.3 of the research app, to get a fix for communicating
  information about catalog sources (#353, @pkgw; pulls in
  WorldWideTelescope/wwt-webgl-engine#251, @Carifio24).


# npm:pywwt 1.5.1 (2023-05-26)

- Require the version 0.14.2 of the research app, to get a fix for HiPS
  catalogs loaded in HTTPS contexts (#352, @pkgw).


# npm:pywwt 1.5.0 (2023-03-08)

- Require version 0.14 of the research app, to get messages allowing the roll
  state of the WWT camera to be read and written (#349, @Carifio24).


# npm:pywwt 1.4.0 (2022-12-01)

- Require version 0.12 of the research app, to get the latest improvements
  including the Vue 3 update (#342, @pkgw).


# npm:pywwt 1.3.3 (2022-01-19)

- Require version 0.9.2 of the research app, to ensure we have support for
  naming imageset layers (#326, @pkgw)


# npm:pywwt 1.3.2 (2022-01-14)

- Fix up license annotations
- Require the latest research-app, version 0.9


# npm:pywwt 1.3.1 (2021-10-14)

- Fix a dumb string-processing bug in the URL canonicalization code that broke
  the widget in Jupyter environments where the "base URL" is nontrivial (#314,
  @pkgw).


# npm:pywwt 1.3.0 (2021-09-24)

- Bundle the research app in the pywwt distribution; currently requiring version
  0.7.1 (#301, #313, @pkgw). Compared to the previous release of this package,
  this includes a ton of new features: HiPS catalogs with data retrieval, tiled
  FITS, and lots of UI polish!
- Port the ipywidgets frontend to use the research app
- Modify the internal APIs to allow the app to come and go, not just become
  ready once


# npm:pywwt 1.2.0 (2021-06-14)

- New release to track internal cleanups in the pywwt Python code; the built-in
  widget HTML is now served from `$baseurl/wwt/widget/`, instead of
  `$baseurl/wwt/wwt.html`.
- Internal cleanups.


# npm:pywwt 1.1.1 (2021-01-27)

- Proclaim compatibility with the 4.x series of @jupyter-widgets/base. This
  should get the widget to work in the JupyterLab 3.x series.


# npm:pywwt 1.1.0 (2020-10-22)

- The Jupyter widget has reworked multi-view management to behave much better
  when there are multiple views for the same widget model, or when views are
  hidden and recreated.
- The Jupyter widget now exposes a _viewConnected trait to indicate the case
  when the widget has been created, but there are no active views presented to
  the user. This isn't wired up to the Python layer, but it could be useful
  later.


# npm:pywwt 1.0.0 (2020-10-21)

- Address #258 by transmitting WWT clock information using a reference point and
  a rate, rather than constantly transmitting the current time. Dramatically
  reduces JS <=> Python traffic.
- Tidy up the JavaScript files.


# npm:pywwt 0.9.1 (2020-10-18)

- First release with version number decoupled from the pywwt Python package.
- No code chages, but internal reorganizations including the use of Cranko for
  release automation.<|MERGE_RESOLUTION|>--- conflicted
+++ resolved
@@ -1,12 +1,4 @@
-<<<<<<< HEAD
-# npm:pywwt 1.5.3 (2023-07-06)
-
-- Require the version 0.15.0 of the research app, to get new settings for
-  various grid colors (#355, @Carifio24).
-
-
-=======
-# rc: minor bump
+# npm:pywwt 1.6.0 (2023-09-15)
 
 - Require the new ESM-based engine through the 0.16.x series of the research app
   (#366, @pkgw). This shouldn't lead to any user-visible changes (or even
@@ -21,7 +13,6 @@
   various grid colors (#355, @Carifio24).
 
 
->>>>>>> b3e2be76
 # npm:pywwt 1.5.2 (2023-05-30)
 
 - Require the version 0.14.3 of the research app, to get a fix for communicating
